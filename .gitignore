--- conflicted
+++ resolved
@@ -1,11 +1,2 @@
-<<<<<<< HEAD
-*.pyd
-*.so
-
-build/
-dist/
-kiwisolver.egg-info/
-=======
 node_modules
-tmp/
->>>>>>> 0e00662c
+tmp/